# GHEtool: A open-source tool for borefield sizing in Python


## What is *GHEtool*?
*GHEtool* is a Python module for both the sizing of geothermal borefields and for plotting the temperature profile of the ground for a given load. Currently, the code is in full development and this version includes the core functions, so developers, researchers and practitioners can use it in their workflow. A graphical interface is being developed at this stage.
At its core, *GHEtool* is based on the ground thermal response functions (g-functions in short). These were precalculated for rectangular fields up to 20x20 boreholes with the python package *pygfunction* (Cimmino, 2018) so the code can interpolate from these data. Because of a lot of iterations, such precalculated database is useful. One can also add its own configurations.
Using temporal superposition of the load, *GHEtool* calculates the required depth of the borefield in order to stay between the given temperature limits. It can, on the other hand, also calculate the temperature profile for a given depth. 

It is also possible to use a fixed borefield and an hourly load profile to calculate the maximum peak (based on a load-duration curve) that can be put on the field.

This tool is based on the work of (Peere et al., 2021).

## Graphical user interface
In the GUI folder, one can find a graphical interface which makes it easy to interact with the code environment. The graphical tool is also available as a stand-alone *.exe with and without the command interface.
This graphical interface is made by Tobias Blanke from RWTH Aachen. 

## Precalculated data
This tool comes with precalculated g-functions for all borefields of type nxm (for 0<n,m<20) for which the boreholes are connected in parallel. For these borefield configurations, the g-functions are calculated for different depth-thermal conductivity-spacing combinations. The ranges are:

* Depth: 25 - 350m in increments of 25m
* Thermal conductivity of the soil: 1 - 4 in increments of 0.5W/mk
* Spacings (equal): 3 - 9m in increments of 1m

Here a burial depth (D) of 4.0m is assumed even as a borehole radius of 7.5cm.

It is possible to calculate your own dataset to your specific project based on the *pygfunction* tool and use this one in the code.

## Requirements
This code is tested with Python 3.9 and requires the following libraries (the versions mentioned are the ones with which the code is tested)

* Numpy (>=1.20.2)
* Scipy (>=1.6.2)
* Matplotlib (>=3.4.1)
* Pygfunction (>=1.1.2)
* Tkinter (>=0.1.0)
* Openpyxl (>=3.0.7)
<<<<<<< HEAD
* Pandas (>=1.2.4)

## Main contributors
Wouter Peere, KU Leuven & Boydens Engineering (part of Sweco), wouter.peere@kuleuven.be
Tobias Blanke, FH Aachen, blanke@sij.fh-aachen.de
=======
* PyQt5 (>=5.10)
>>>>>>> 980675bf

## References
Cimmino, M. (2018). _pygfunction: an open-source toolbox for the evaluation of thermal response factors for geothermal borehole fields_. In _Proceedings of eSim 2018, the 10th conference of IBPSA- Canada_. Montréal, QC, Canada, May 9-10.

Peere, W., Picard, D., Cupeiro Figueroa, I., Boydens, W., and Helsen, L. _Validated combined first and last year borefield sizing methodology._ In _Proceedings of International Building Simulation Conference 2021_ (2021). Brugge (Belgium), 1-3 September 2021.<|MERGE_RESOLUTION|>--- conflicted
+++ resolved
@@ -34,15 +34,15 @@
 * Pygfunction (>=1.1.2)
 * Tkinter (>=0.1.0)
 * Openpyxl (>=3.0.7)
-<<<<<<< HEAD
 * Pandas (>=1.2.4)
+
+For the GUI
+* PyQt5 (>=5.10)
 
 ## Main contributors
 Wouter Peere, KU Leuven & Boydens Engineering (part of Sweco), wouter.peere@kuleuven.be
 Tobias Blanke, FH Aachen, blanke@sij.fh-aachen.de
-=======
-* PyQt5 (>=5.10)
->>>>>>> 980675bf
+
 
 ## References
 Cimmino, M. (2018). _pygfunction: an open-source toolbox for the evaluation of thermal response factors for geothermal borehole fields_. In _Proceedings of eSim 2018, the 10th conference of IBPSA- Canada_. Montréal, QC, Canada, May 9-10.
