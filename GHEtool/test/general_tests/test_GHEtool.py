--- conflicted
+++ resolved
@@ -9,12 +9,8 @@
 import pytest
 from pytest import raises
 
-<<<<<<< HEAD
-from GHEtool import GroundConstantTemperature, GroundFluxTemperature, FluidData, Borefield, SizingSetup, FOLDER, DoubleUTube
+from GHEtool import GroundConstantTemperature, GroundFluxTemperature, FluidData, Borefield, CalculationSetup, FOLDER, DoubleUTube
 from GHEtool.VariableClasses.BaseClass import UnsolvableDueToTemperatureGradient
-=======
-from GHEtool import GroundConstantTemperature, GroundFluxTemperature, FluidData, PipeData, Borefield, CalculationSetup, FOLDER, DoubleUTube
->>>>>>> cc576000
 from GHEtool.Validation.cases import load_case
 from GHEtool.VariableClasses import MonthlyGeothermalLoadAbsolute, HourlyGeothermalLoad
 
@@ -281,9 +277,6 @@
     try:
         borefield.size()
         assert False  # pragma: no cover
-<<<<<<< HEAD
-    except UnsolvableDueToTemperatureGradient:
-=======
     except RuntimeError:
         assert True
 
@@ -291,8 +284,7 @@
     try:
         borefield.size()
         assert False  # pragma: no cover
-    except ValueError:
->>>>>>> cc576000
+    except UnsolvableDueToTemperatureGradient:
         assert True
 
 
