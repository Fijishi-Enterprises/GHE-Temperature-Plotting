import pathlib

from GHEtool.main_class import Borefield
<<<<<<< HEAD
from GHEtool.VariableClasses import CustomGFunction, FluidData, GFunction, GroundData, PipeData, SizingSetup, GroundConstantTemperature, GroundFluxTemperature
FOLDER: pathlib.Path = pathlib.Path(__file__).parent  # solve problem with importing GHEtool from sub-folders

=======
from GHEtool.VariableClasses import CustomGFunction, FluidData, GFunction, GroundData, PipeData, SizingSetup

FOLDER: pathlib.Path = pathlib.Path(__file__).parent  # solve problem with importing GHEtool from sub-folders
from GHEtool.logger import ghe_logger

>>>>>>> 53a53254
<|MERGE_RESOLUTION|>--- conflicted
+++ resolved
@@ -1,14 +1,6 @@
-import pathlib
-
-from GHEtool.main_class import Borefield
-<<<<<<< HEAD
-from GHEtool.VariableClasses import CustomGFunction, FluidData, GFunction, GroundData, PipeData, SizingSetup, GroundConstantTemperature, GroundFluxTemperature
-FOLDER: pathlib.Path = pathlib.Path(__file__).parent  # solve problem with importing GHEtool from sub-folders
-
-=======
-from GHEtool.VariableClasses import CustomGFunction, FluidData, GFunction, GroundData, PipeData, SizingSetup
-
-FOLDER: pathlib.Path = pathlib.Path(__file__).parent  # solve problem with importing GHEtool from sub-folders
-from GHEtool.logger import ghe_logger
-
->>>>>>> 53a53254
+import pathlib
+
+from GHEtool.main_class import Borefield
+from GHEtool.VariableClasses import CustomGFunction, FluidData, GFunction, GroundData, PipeData, SizingSetup, GroundConstantTemperature, GroundFluxTemperature
+FOLDER: pathlib.Path = pathlib.Path(__file__).parent  # solve problem with importing GHEtool from sub-folders
+from GHEtool.logger import ghe_logger