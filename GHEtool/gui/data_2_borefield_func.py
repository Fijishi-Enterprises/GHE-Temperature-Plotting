"""
function to create a borefield class from a datastorage
"""
from __future__ import annotations

from functools import partial
from typing import TYPE_CHECKING
import logging

import numpy as np
from GHEtool import Borefield, FluidData, PipeData, GroundConstantTemperature, GroundFluxTemperature
from GHEtool.VariableClasses import GroundData
from GHEtool.gui.gui_structure import load_data_GUI
import pygfunction as gt

if TYPE_CHECKING:  # pragma: no cover
    from numpy.typing import NDArray
    from ScenarioGUI.gui_classes.gui_data_storage import DataStorage


def data_2_borefield(ds: DataStorage) -> tuple[Borefield, partial[[], None]]:
    # import bore field class from GHEtool and not in start up to save time
    from GHEtool import Borefield

    # create the bore field object
    borefield = Borefield(
        simulation_period=ds.option_simu_period,
        gui=True,
    )
    _set_boreholes(ds, borefield)
    # set temperature boundaries
    borefield.set_max_ground_temperature(ds.option_max_temp)  # maximum temperature
    borefield.set_min_ground_temperature(ds.option_min_temp)  # minimum temperature

    # set ground data
    borefield.set_ground_parameters(_create_ground_data(ds))

    # set peak lengths
    borefield.set_length_peak_cooling(ds.option_len_peak_cooling)
    borefield.set_length_peak_heating(ds.option_len_peak_heating)

    ### GENERAL SETUPS

    # check if Rb is a constant, otherwise set the fluid/pipe parameters
    if ds.option_method_rb_calc > 0:
    # Rb will be dynamically calculated
    # set fluid and pipe data
        borefield.set_fluid_parameters(_create_fluid_data(ds))
        borefield.set_pipe_parameters(_create_pipe_data(ds))
    else:
        borefield.Rb = ds.option_constant_rb  # equivalent borehole resistance (K/W)

    # set monthly loads
    peak_heating, peak_cooling, monthly_load_heating, monthly_load_cooling = _create_monthly_loads_peaks(ds)
    borefield.set_peak_heating(peak_heating)
    borefield.set_peak_cooling(peak_cooling)
    borefield.set_baseload_heating(monthly_load_heating)
    borefield.set_baseload_cooling(monthly_load_cooling)

    # set hourly loads if available
    if ds.option_temperature_profile_hourly == 1 or ds.aim_optimize:
        peak_heating, peak_cooling = load_data_GUI(
            filename=ds.option_filename,
            thermal_demand=ds.option_column,
            heating_load_column=ds.option_heating_column[1],
            cooling_load_column=ds.option_cooling_column[1],
            combined=ds.option_single_column[1],
            sep=";" if ds.option_seperator_csv == 0 else ",",
            dec="." if ds.option_decimal_csv == 0 else ",",
            fac=0.001 if ds.option_unit_data == 0 else 1 if ds.option_unit_data == 1 else 1000,
            hourly=True)

        # hourly data to be loaded
        borefield.set_hourly_heating_load(peak_heating)
        borefield.set_hourly_cooling_load(peak_cooling)

        # when this load is a building load, it needs to be converted to a geothermal load
        if ds.geo_load == 1 and not ds.aim_optimize:
            borefield.set_hourly_heating_load(peak_heating * (1 - 1 / ds.SCOP))
            borefield.set_hourly_cooling_load(peak_cooling * (1 + 1 / ds.SEER))

    # set up the borefield sizing
<<<<<<< HEAD
    borefield.sizing_setup(H_init=100,
                           use_constant_Rb=ds.option_method_rb_calc == 0,
=======
    borefield.sizing_setup(use_constant_Rb=ds.option_method_rb_calc == 0,
>>>>>>> 0c6d1320
                           L2_sizing=ds.option_method_size_depth == 0,
                           L3_sizing=ds.option_method_size_depth == 1,
                           L4_sizing=ds.option_method_size_depth == 2)

    ### FUNCTIONALITIES (i.e. aims)

    # if load should be optimized do this
    if ds.aim_optimize:
        # optimize load profile without printing the results
        return borefield, partial(borefield.optimise_load_profile)

            ### Size borefield
    if ds.aim_req_depth:
        return borefield, partial(borefield.size)


        ### Size borefield by length and width
        # if ds.aim_size_length:
        #     try:
        #         # To be implemented
        #         # option_method_size_length
        #         pass
        #     except RuntimeError or ValueError:
        #         # save bore field in Datastorage
        #         ds.borefield = None
        #         # return Datastorage as signal
        #         self.any_signal.emit((ds, self.idx))
        #         return

        ### Plot temperature profile
    if ds.aim_temp_profile:
        return borefield, partial(borefield.calculate_temperatures, borefield.H)


def _set_boreholes(ds: DataStorage, borefield: Borefield) -> None:
    """
    This function creates the dataclasses (PipeData, FluidData and GroundData) based on entered values.
    These can be used in the calculation thread.

    Returns
    -------
    None
    """
    tilt = ds.option_tilted / 360 * 2 * np.pi
    if ds.aim_rect:
        boreholes = gt.boreholes.rectangle_field(ds.option_width, ds.option_length, ds.option_spacing_width, ds.option_spacing_length, ds.option_depth,
                                                  ds.option_pipe_depth, ds.option_pipe_borehole_radius, tilt)
        borefield.set_borefield(boreholes)
        return
    if ds.aim_Box_shaped:
        boreholes = gt.boreholes.box_shaped_field(ds.option_width, ds.option_length, ds.option_spacing_width, ds.option_spacing_length, ds.option_depth,
                                                  ds.option_pipe_depth, ds.option_pipe_borehole_radius, tilt)
        borefield.set_borefield(boreholes)
        return
    if ds.aim_L_shaped:
        boreholes = gt.boreholes.L_shaped_field(ds.option_width, ds.option_length, ds.option_spacing_width, ds.option_spacing_length, ds.option_depth,
                                                  ds.option_pipe_depth, ds.option_pipe_borehole_radius, tilt)
        borefield.set_borefield(boreholes)
        return
    if ds.aim_U_shaped:
        boreholes = gt.boreholes.U_shaped_field(ds.option_width, ds.option_length, ds.option_spacing_width, ds.option_spacing_length, ds.option_depth,
                                                  ds.option_pipe_depth, ds.option_pipe_borehole_radius, tilt)
        borefield.set_borefield(boreholes)
        return
    if ds.aim_circle:
        boreholes = gt.boreholes.circle_field(ds.option_number_circle_boreholes, ds.option_borefield_radius, ds.option_depth, ds.option_pipe_depth,
                                              ds.option_pipe_borehole_radius, tilt)
        borefield.set_borefield(boreholes)
        return
    borefield_gt = [gt.boreholes.Borehole(H, D, r_b, x=x, y=y) for x, y, H, D, r_b in ds.custom_borefield]
    borefield.set_borefield(borefield_gt)
    return


def _create_fluid_data(ds: DataStorage) -> FluidData:
    return FluidData(ds.option_fluid_mass_flow, ds.option_fluid_conductivity, ds.option_fluid_density, ds.option_fluid_capacity, ds.option_fluid_viscosity)


def _create_pipe_data(ds: DataStorage) -> PipeData:
    return PipeData(ds.option_pipe_grout_conductivity, ds.option_pipe_inner_radius, ds.option_pipe_outer_radius, ds.option_pipe_conductivity,
                    ds.option_pipe_distance, ds.option_pipe_number, ds.option_pipe_roughness)


def _calculate_flux(ds: DataStorage) -> float:
    """
    This function calculates the geothermal flux.
    This is calculated based on:

    temperature gradient [K/100m] * conductivity [W/mK] / 100
    = temperature gradient [K/m] * conductivity [W/mK]

    Returns
    -------
    Geothermal flux : float
        Geothermal flux in [W/m2]
    """
    return ds.option_temp_gradient * ds.option_conductivity / 100


def _create_ground_data(ds: DataStorage) -> GroundData:
    if ds.option_method_temp_gradient == 0:
        return GroundConstantTemperature(ds.option_conductivity, ds.option_ground_temp, ds.option_heat_capacity * 1000)
    return GroundFluxTemperature(ds.option_conductivity, ds.option_ground_temp_gradient, ds.option_heat_capacity * 1000,
                                 _calculate_flux(ds))


def _create_monthly_loads_peaks(ds: DataStorage) -> tuple[NDArray[np.float64], NDArray[np.float64], NDArray[np.float64], NDArray[np.float64]]:
    peak_heating: NDArray[np.float64] = np.array([ds.option_hp_jan, ds.option_hp_feb, ds.option_hp_mar, ds.option_hp_apr, ds.option_hp_may, ds.option_hp_jun,
                                                    ds.option_hp_jul, ds.option_hp_aug, ds.option_hp_sep, ds.option_hp_oct, ds.option_hp_nov, ds.option_hp_dec])
    peak_cooling: NDArray[np.float64] = np.array([ds.option_cp_jan, ds.option_cp_feb, ds.option_cp_mar, ds.option_cp_apr, ds.option_cp_may, ds.option_cp_jun,
                              ds.option_cp_jul, ds.option_cp_aug, ds.option_cp_sep, ds.option_cp_oct, ds.option_cp_nov, ds.option_cp_dec])
    monthly_load_heating: NDArray[np.float64] = np.array([ds.option_hl_jan, ds.option_hl_feb, ds.option_hl_mar, ds.option_hl_apr, ds.option_hl_may, ds.option_hl_jun,
                                     ds.option_hl_jul, ds.option_hl_aug, ds.option_hl_sep, ds.option_hl_oct, ds.option_hl_nov, ds.option_hl_dec])
    monthly_load_cooling: NDArray[np.float64] = np.array([ds.option_cl_jan, ds.option_cl_feb, ds.option_cl_mar, ds.option_cl_apr, ds.option_cl_may, ds.option_cl_jun,
                                     ds.option_cl_jul, ds.option_cl_aug, ds.option_cl_sep, ds.option_cl_oct, ds.option_cl_nov, ds.option_cl_dec])

    if hasattr(ds, 'geo_load') and ds.geo_load == 1:
        # building loads, which need to be converted to geothermal loads
        peak_heating = peak_heating * (1 - 1 / ds.SCOP)
        monthly_load_heating = monthly_load_heating * (1 - 1 / ds.SCOP)
        peak_cooling = peak_cooling * (1 + 1 / ds.SEER)
        monthly_load_cooling = monthly_load_cooling * (1 + 1 / ds.SEER)

    return peak_heating, peak_cooling, monthly_load_heating, monthly_load_cooling<|MERGE_RESOLUTION|>--- conflicted
+++ resolved
@@ -80,12 +80,7 @@
             borefield.set_hourly_cooling_load(peak_cooling * (1 + 1 / ds.SEER))
 
     # set up the borefield sizing
-<<<<<<< HEAD
-    borefield.sizing_setup(H_init=100,
-                           use_constant_Rb=ds.option_method_rb_calc == 0,
-=======
     borefield.sizing_setup(use_constant_Rb=ds.option_method_rb_calc == 0,
->>>>>>> 0c6d1320
                            L2_sizing=ds.option_method_size_depth == 0,
                            L3_sizing=ds.option_method_size_depth == 1,
                            L4_sizing=ds.option_method_size_depth == 2)
