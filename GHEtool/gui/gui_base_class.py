"""
This document contains some base functionality for the GUI.
It contains a function to reformat the graphs to a layout for the gui,
and it contains the main class that creates the framework for the GUI (top bar etc.)
"""
import PySide6.QtCore as QtC
import PySide6.QtGui as QtG
import PySide6.QtWidgets as QtW
import matplotlib.pyplot as plt
from matplotlib.colors import to_rgb
from numpy import array, float64

import GHEtool.gui.icons_rc
from GHEtool.gui.color_definition import BLACK, DARK, GREY, LIGHT, LIGHT_SELECT, WARNING, WHITE, dark_matplotlib, white_matplotlib
from GHEtool.logger.status_bar_logger import StatusBar

background_color: str = to_rgb(
    array(DARK.replace('rgb(', '').replace(')', '').split(','), dtype=float64) / 255)
white_color: str = to_rgb(
    array(WHITE.replace('rgb(', '').replace(')', '').split(','), dtype=float64) / 255)
light_color: str = to_rgb(
    array(LIGHT.replace('rgb(', '').replace(')', '').split(','), dtype=float64) / 255)
bright_color: str = to_rgb(
    array(WARNING.replace('rgb(', '').replace(')', '').split(','), dtype=float64) / 255)


def set_gui_graph_layout(ax: plt.Axes, fig: plt.Figure) -> None:
    """
    This function sets the graph layout to the correct format when the GUI is used.

    Parameters
    ----------
    ax: plt.Axes
        Axes object of plot
    fig: plt.Figure
        Figure object of plot

    Returns
    -------
    None
    """
<<<<<<< HEAD
    import matplotlib.pyplot as plt
    plt.rcParams["axes.labelcolor"] = white_matplotlib
    plt.rcParams["xtick.color"] = white_matplotlib
    plt.rcParams["ytick.color"] = white_matplotlib

    plt.rc('figure')
    plt.rc('axes', edgecolor=white_matplotlib)
    plt.rcParams['figure.facecolor'] = dark_matplotlib
=======
    fig.set_facecolor(background_color)
    ax.xaxis.label.set_color(white_color)
    ax.yaxis.label.set_color(white_color)
    ax.tick_params(axis='x', colors=white_color)
    ax.tick_params(axis='y', colors=white_color)
    for spine in ax.spines.values():
        spine.set_edgecolor(white_color)
>>>>>>> 0afffc9b


class UiGhetool:
    """
    This class contains the framework of the GUI, with the top bar,
    the scenario/run/ ... buttons and the shortcuts.
    """

    menuLanguage: QtW.QMenu
    status_bar: StatusBar
    toolBar: QtW.QToolBar
    menuScenario: QtW.QMenu
    menuSettings: QtW.QMenu
    menuCalculation: QtW.QMenu
    pushButton_Cancel: QtW.QPushButton
    menuFile: QtW.QMenu
    pushButton_start_multiple: QtW.QPushButton
    pushButton_start_single: QtW.QPushButton
    horizontalSpacer_2: QtW.QSpacerItem
    progressBar: QtW.QProgressBar
    horizontalLayout_start_buttons: QtW.QHBoxLayout
    label_Status: QtW.QLabel
    horizontalLayout_progress_bar: QtW.QHBoxLayout
    stackedWidget: QtW.QStackedWidget
    verticalLayout_21: QtW.QVBoxLayout
    verticalLayout_menu: QtW.QVBoxLayout
    list_widget_scenario: QtW.QListWidget
    button_rename_scenario: QtW.QPushButton
    pushButton_SaveScenario: QtW.QPushButton
    verticalLayout_scenario: QtW.QVBoxLayout
    horizontalLayout_23: QtW.QHBoxLayout
    verticalLayout_gui_structure: QtW.QVBoxLayout
    horizontalLayout_gui_structure: QtW.QHBoxLayout
    central_widget: QtW.QWidget
    pushButton_DeleteScenario: QtW.QPushButton
    action_start_single: QtG.QAction
    actionRename_scenario: QtG.QAction
    actionSave_As: QtG.QAction
    actionDelete_scenario: QtG.QAction
    actionAdd_Scenario: QtG.QAction
    actionUpdate_Scenario: QtG.QAction
    menubar: QtW.QMenuBar
    pushButton_AddScenario: QtW.QPushButton
    action_start_multiple: QtG.QAction
    actionOpen: QtG.QAction
    actionSave: QtG.QAction
    actionNew: QtG.QAction

    def setup_ui(self, ghe_tool):
        if not ghe_tool.objectName():
            ghe_tool.setObjectName("GHEtool")
        ghe_tool.resize(1920, 1080)
        size_policy = QtW.QSizePolicy(QtW.QSizePolicy.Preferred, QtW.QSizePolicy.Preferred)
        size_policy.setHorizontalStretch(0)
        size_policy.setVerticalStretch(0)
        size_policy.setHeightForWidth(ghe_tool.sizePolicy().hasHeightForWidth())
        ghe_tool.setSizePolicy(size_policy)
        ghe_tool.setMaximumSize(QtC.QSize(16777215, 16777215))
        font = QtG.QFont()
        font.setFamilies(["Lexend"])
        font.setPointSize(11)
        font.setBold(False)
        font.setItalic(False)
        ghe_tool.setFont(font)
        icon = QtG.QIcon()
        icon.addFile(":/icons/icons/icon_05.svg", QtC.QSize(), QtG.QIcon.Normal, QtG.QIcon.Off)
        ghe_tool.setWindowIcon(icon)
        ghe_tool.setStyleSheet(
            f"*{'{'}color: {WHITE};font: 11pt 'Lexend';background-color: {DARK};selection-background-color: {LIGHT};alternate-background-color: {LIGHT};{'}'}\n"
            f"QPushButton{'{'}border: 3px solid {LIGHT};border-radius: 5px;color:{WHITE};gridline-color:{LIGHT};background-color:{LIGHT};font-weight:500;{'}'}"
            f"QPushButton:hover{'{'}background-color: {DARK};{'}'}\n"
            f"QPushButton:disabled{'{'}border: 3px solid {GREY};border-radius: 5px;color: {WHITE};gridline-color: {GREY};background-color: {GREY};{'}'}\n"
            f"QPushButton:disabled:hover{'{'}background-color: {DARK};{'}'}\n"
            f"QComboBox{'{'}border: 1px solid {WHITE};border-bottom-left-radius: 0px;border-bottom-right-radius: 0px;{'}'}\n"
            f"QSpinBox{'{'}selection-color: {WHITE};selection-background-color: {LIGHT};border: 1px solid {WHITE};font: 11pt 'Lexend Deca Light';{'}'}\n"
            f"QLineEdit{'{'}border: 3px solid {LIGHT};border-radius: 5px;color: {WHITE};gridline-color: {LIGHT};background-color: {LIGHT};font-weight:500;\n"
            f"selection-background-color: {LIGHT_SELECT};{'}'}\n"
            f"QLineEdit:hover{'{'}background-color: {DARK};{'}'}"
            f"QToolTip{'{'}color: {WHITE}; background-color: {DARK}; border: 1px solid {LIGHT};border-radius: 4px;{'}'}"
            f"QTabBar::tab{'{'}background-color: {DARK};padding-top:5px;padding-bottom:5px;padding-left:5px;padding-right:5px;color: {WHITE};{'}'}"
            f"QTabBar::tab:selected, QTabBar::tab:hover{'{'}background-color: {LIGHT};{'}'}"
            f"QTabBar::tab:selected{'{'}background-color: {LIGHT};{'}'}"
            f"QTabBar::tab:!selected{'{'}background-color:  {DARK};{'}'}"
            f"QTabWidget::pane{'{'}border: 1px solid {WHITE};{'}'}"
            f"QTabWidget::tab-bar{'{'}left: 5px;{'}'}"
        )
        self.actionNew = QtG.QAction(ghe_tool)
        self.actionNew.setObjectName("actionNew")
        self.actionNew.setCheckable(False)
        self.actionNew.setChecked(False)
        self.actionNew.setEnabled(True)
        icon1 = QtG.QIcon()
        icon1.addFile(":/icons/icons/New.svg", QtC.QSize(), QtG.QIcon.Normal, QtG.QIcon.Off)
        icon1.addFile(":/icons/icons/New_Inv.svg", QtC.QSize(), QtG.QIcon.Active, QtG.QIcon.Off)
        self.actionNew.setIcon(icon1)
        self.actionSave = QtG.QAction(ghe_tool)
        self.actionSave.setObjectName("actionSave")
        self.actionSave.setEnabled(True)
        icon2 = QtG.QIcon()
        icon2.addFile(":/icons/icons/Save.svg", QtC.QSize(), QtG.QIcon.Normal, QtG.QIcon.Off)
        icon2.addFile(":/icons/icons/Save_Inv.svg", QtC.QSize(), QtG.QIcon.Active, QtG.QIcon.Off)
        self.actionSave.setIcon(icon2)
        self.actionOpen = QtG.QAction(ghe_tool)
        self.actionOpen.setObjectName("actionOpen")
        self.actionOpen.setEnabled(True)
        icon3 = QtG.QIcon()
        icon3.addFile(":/icons/icons/Open.svg", QtC.QSize(), QtG.QIcon.Normal, QtG.QIcon.Off)
        icon3.addFile(":/icons/icons/Open_Inv.svg", QtC.QSize(), QtG.QIcon.Active, QtG.QIcon.Off)
        self.actionOpen.setIcon(icon3)
        self.action_start_multiple = QtG.QAction(ghe_tool)
        self.action_start_multiple.setObjectName("action_start_multiple")
        self.action_start_multiple.setEnabled(True)
        icon4 = QtG.QIcon()
        icon4.addFile(":/icons/icons/Start_multiple_inv.svg", QtC.QSize(), QtG.QIcon.Normal, QtG.QIcon.Off)
        icon4.addFile(":/icons/icons/Start_multiple.svg", QtC.QSize(), QtG.QIcon.Active, QtG.QIcon.Off)
        self.action_start_multiple.setIcon(icon4)
        self.actionUpdate_Scenario = QtG.QAction(ghe_tool)
        self.actionUpdate_Scenario.setObjectName("actionUpdate_Scenario")
        icon7 = QtG.QIcon()
        icon7.addFile(":/icons/icons/Update_Inv.svg", QtC.QSize(), QtG.QIcon.Normal, QtG.QIcon.Off)
        icon7.addFile(":/icons/icons/Update.svg", QtC.QSize(), QtG.QIcon.Active, QtG.QIcon.Off)
        self.actionUpdate_Scenario.setIcon(icon7)
        self.actionAdd_Scenario = QtG.QAction(ghe_tool)
        self.actionAdd_Scenario.setObjectName("actionAdd_Scenario")
        icon8 = QtG.QIcon()
        icon8.addFile(":/icons/icons/Add_Inv.svg", QtC.QSize(), QtG.QIcon.Normal, QtG.QIcon.Off)
        icon8.addFile(":/icons/icons/Add.svg", QtC.QSize(), QtG.QIcon.Active, QtG.QIcon.Off)
        self.actionAdd_Scenario.setIcon(icon8)
        self.actionDelete_scenario = QtG.QAction(ghe_tool)
        self.actionDelete_scenario.setObjectName("actionDelete_scenario")
        icon9 = QtG.QIcon()
        icon9.addFile(":/icons/icons/Delete_Inv.svg", QtC.QSize(), QtG.QIcon.Normal, QtG.QIcon.Off)
        icon9.addFile(":/icons/icons/Delete.svg", QtC.QSize(), QtG.QIcon.Active, QtG.QIcon.Off)
        self.actionDelete_scenario.setIcon(icon9)
        self.actionSave_As = QtG.QAction(ghe_tool)
        self.actionSave_As.setObjectName("actionSave_As")
        icon10 = QtG.QIcon()
        icon10.addFile(":/icons/icons/SaveAs.svg", QtC.QSize(), QtG.QIcon.Normal, QtG.QIcon.Off)
        icon10.addFile(":/icons/icons/Save_As_Inv.svg", QtC.QSize(), QtG.QIcon.Active, QtG.QIcon.Off)
        self.actionSave_As.setIcon(icon10)
        self.actionRename_scenario = QtG.QAction(ghe_tool)
        self.actionRename_scenario.setObjectName("actionRename_scenario")
        icon14 = QtG.QIcon()
        icon14.addFile(":/icons/icons/Rename_Inv.svg", QtC.QSize(), QtG.QIcon.Normal, QtG.QIcon.Off)
        icon14.addFile(":/icons/icons/Rename.svg", QtC.QSize(), QtG.QIcon.Active, QtG.QIcon.Off)
        self.actionRename_scenario.setIcon(icon14)
        self.action_start_single = QtG.QAction(ghe_tool)
        self.action_start_single.setObjectName("action_start_single")
        icon15 = QtG.QIcon()
        icon15.addFile(":/icons/icons/Start_inv.svg", QtC.QSize(), QtG.QIcon.Normal, QtG.QIcon.Off)
        icon15.addFile(":/icons/icons/Start.svg", QtC.QSize(), QtG.QIcon.Active, QtG.QIcon.Off)
        self.action_start_single.setIcon(icon15)
        self.central_widget = QtW.QWidget(ghe_tool)
        self.central_widget.setObjectName("central_widget")
        self.horizontalLayout_23 = QtW.QHBoxLayout(self.central_widget)
        self.horizontalLayout_23.setObjectName("horizontalLayout_23")
        self.verticalLayout_scenario = QtW.QVBoxLayout()
        self.verticalLayout_scenario.setObjectName("verticalLayout_scenario")
        self.pushButton_SaveScenario = QtW.QPushButton(self.central_widget)
        self.pushButton_SaveScenario.setObjectName("pushButton_SaveScenario")
        size_policy1 = QtW.QSizePolicy(QtW.QSizePolicy.Minimum, QtW.QSizePolicy.Minimum)
        size_policy1.setHorizontalStretch(0)
        size_policy1.setVerticalStretch(0)
        size_policy1.setHeightForWidth(self.pushButton_SaveScenario.sizePolicy().hasHeightForWidth())
        self.pushButton_SaveScenario.setSizePolicy(size_policy1)
        self.pushButton_SaveScenario.setMinimumSize(QtC.QSize(180, 30))
        self.pushButton_SaveScenario.setMaximumSize(QtC.QSize(250, 30))
        self.pushButton_SaveScenario.setStyleSheet("text-align:left;")
        icon18 = QtG.QIcon()
        icon18.addFile(":/icons/icons/Update.svg", QtC.QSize(), QtG.QIcon.Normal, QtG.QIcon.Off)
        self.pushButton_SaveScenario.setIcon(icon18)
        self.pushButton_SaveScenario.setIconSize(QtC.QSize(20, 20))

        self.verticalLayout_scenario.addWidget(self.pushButton_SaveScenario)

        self.pushButton_AddScenario = QtW.QPushButton(self.central_widget)
        self.pushButton_AddScenario.setObjectName("pushButton_AddScenario")
        self.pushButton_AddScenario.setMinimumSize(QtC.QSize(180, 30))
        self.pushButton_AddScenario.setMaximumSize(QtC.QSize(250, 30))
        self.pushButton_AddScenario.setStyleSheet("text-align:left;")
        icon19 = QtG.QIcon()
        icon19.addFile(":/icons/icons/Add.svg", QtC.QSize(), QtG.QIcon.Normal, QtG.QIcon.Off)
        self.pushButton_AddScenario.setIcon(icon19)
        self.pushButton_AddScenario.setIconSize(QtC.QSize(20, 20))

        self.verticalLayout_scenario.addWidget(self.pushButton_AddScenario)

        self.pushButton_DeleteScenario = QtW.QPushButton(self.central_widget)
        self.pushButton_DeleteScenario.setObjectName("pushButton_DeleteScenario")
        self.pushButton_DeleteScenario.setMinimumSize(QtC.QSize(180, 30))
        self.pushButton_DeleteScenario.setMaximumSize(QtC.QSize(250, 30))
        self.pushButton_DeleteScenario.setStyleSheet("text-align:left;")
        icon20 = QtG.QIcon()
        icon20.addFile(":/icons/icons/Delete.svg", QtC.QSize(), QtG.QIcon.Normal, QtG.QIcon.Off)
        self.pushButton_DeleteScenario.setIcon(icon20)
        self.pushButton_DeleteScenario.setIconSize(QtC.QSize(20, 20))

        self.verticalLayout_scenario.addWidget(self.pushButton_DeleteScenario)

        self.button_rename_scenario = QtW.QPushButton(self.central_widget)
        self.button_rename_scenario.setObjectName("button_rename_scenario")
        self.button_rename_scenario.setMinimumSize(QtC.QSize(180, 30))
        self.button_rename_scenario.setMaximumSize(QtC.QSize(250, 30))
        self.button_rename_scenario.setStyleSheet("text-align:left;")
        icon21 = QtG.QIcon()
        icon21.addFile(":/icons/icons/Rename.svg", QtC.QSize(), QtG.QIcon.Normal, QtG.QIcon.Off)
        self.button_rename_scenario.setIcon(icon21)
        self.button_rename_scenario.setIconSize(QtC.QSize(20, 20))

        self.verticalLayout_scenario.addWidget(self.button_rename_scenario)

        self.list_widget_scenario = QtW.QListWidget(self.central_widget)
        QtW.QListWidgetItem(self.list_widget_scenario)
        self.list_widget_scenario.setObjectName("list_widget_scenario")
        size_policy.setHeightForWidth(self.list_widget_scenario.sizePolicy().hasHeightForWidth())
        self.list_widget_scenario.setSizePolicy(size_policy)
        self.list_widget_scenario.setMaximumSize(QtC.QSize(16666711, 16666711))
        self.list_widget_scenario.setStyleSheet(
            f"*{'{'}border: 1px solid {WHITE};{'}'}\n"
            "QListWidget{outline: 0;}\n"
            f"QListWidget::item:selected{'{'}background:{LIGHT};color: {WHITE};border: 0px solid {WHITE};{'}'}\n"
            f"QListWidget::item:hover{'{'}border: 1px solid {WHITE};color: {WHITE};{'}'}QListWidget:disabled{'{'}background-color: {GREY};{'}'}"
        )
        self.list_widget_scenario.setSizeAdjustPolicy(QtW.QAbstractScrollArea.AdjustToContents)
        self.list_widget_scenario.setAutoScrollMargin(10)
        self.list_widget_scenario.setEditTriggers(QtW.QAbstractItemView.DoubleClicked | QtW.QAbstractItemView.EditKeyPressed | QtW.QAbstractItemView.SelectedClicked)
        self.list_widget_scenario.setDragDropMode(QtW.QAbstractItemView.DragDrop)
        self.list_widget_scenario.setDefaultDropAction(QtC.Qt.TargetMoveAction)
        self.list_widget_scenario.setSelectionBehavior(QtW.QAbstractItemView.SelectItems)
        self.list_widget_scenario.setSelectionRectVisible(False)

        self.verticalLayout_scenario.addWidget(self.list_widget_scenario)

        self.horizontalLayout_23.addLayout(self.verticalLayout_scenario)

        self.verticalLayout_gui_structure = QtW.QVBoxLayout()
        self.verticalLayout_gui_structure.setObjectName("verticalLayout_gui_structure")

        self.horizontalLayout_gui_structure = QtW.QHBoxLayout()
        self.horizontalLayout_gui_structure.setObjectName("horizontalLayout_gui_structure")
        self.verticalLayout_gui_structure.addLayout(self.horizontalLayout_gui_structure)

        self.verticalLayout_menu = QtW.QVBoxLayout()
        self.verticalLayout_menu.setSpacing(0)
        self.verticalLayout_menu.setObjectName("verticalLayout_menu")

        self.horizontalLayout_gui_structure.addLayout(self.verticalLayout_menu)

        self.verticalLayout_21 = QtW.QVBoxLayout()
        self.verticalLayout_21.setObjectName("verticalLayout_21")
        self.stackedWidget = QtW.QStackedWidget(self.central_widget)
        self.stackedWidget.setObjectName("stackedWidget")
        self.stackedWidget.setFrameShadow(QtW.QFrame.Plain)
        self.stackedWidget.setLineWidth(0)

        self.verticalLayout_21.addWidget(self.stackedWidget)

        self.horizontalLayout_start_buttons = QtW.QHBoxLayout()
        self.horizontalLayout_start_buttons.setObjectName("horizontalLayout_start_buttons")
        self.horizontalSpacer_2 = QtW.QSpacerItem(40, 20, QtW.QSizePolicy.Expanding, QtW.QSizePolicy.Minimum)

        self.horizontalLayout_start_buttons.addItem(self.horizontalSpacer_2)

        self.pushButton_start_single = QtW.QPushButton(self.central_widget)
        self.pushButton_start_single.setObjectName("pushButton_start_single")
        self.pushButton_start_single.setMinimumSize(QtC.QSize(100, 40))
        self.pushButton_start_single.setMaximumSize(QtC.QSize(16777215, 40))
        icon32 = QtG.QIcon()
        icon32.addFile(":/icons/icons/Start.svg", QtC.QSize(), QtG.QIcon.Normal, QtG.QIcon.Off)
        self.pushButton_start_single.setIcon(icon32)
        self.pushButton_start_single.setIconSize(QtC.QSize(24, 24))

        self.horizontalLayout_start_buttons.addWidget(self.pushButton_start_single)

        self.pushButton_start_multiple = QtW.QPushButton(self.central_widget)
        self.pushButton_start_multiple.setObjectName("pushButton_start_multiple")
        self.pushButton_start_multiple.setMinimumSize(QtC.QSize(100, 40))
        self.pushButton_start_multiple.setMaximumSize(QtC.QSize(16777215, 40))
        icon33 = QtG.QIcon()
        icon33.addFile(":/icons/icons/Start_multiple.svg", QtC.QSize(), QtG.QIcon.Normal, QtG.QIcon.Off)
        self.pushButton_start_multiple.setIcon(icon33)
        self.pushButton_start_multiple.setIconSize(QtC.QSize(24, 24))

        self.horizontalLayout_start_buttons.addWidget(self.pushButton_start_multiple)

        self.pushButton_Cancel = QtW.QPushButton(self.central_widget)
        self.pushButton_Cancel.setObjectName("pushButton_Cancel")
        self.pushButton_Cancel.setMinimumSize(QtC.QSize(100, 40))
        self.pushButton_Cancel.setMaximumSize(QtC.QSize(16777215, 40))
        icon34 = QtG.QIcon()
        icon34.addFile(":/icons/icons/Exit.svg", QtC.QSize(), QtG.QIcon.Normal, QtG.QIcon.Off)
        self.pushButton_Cancel.setIcon(icon34)
        self.pushButton_Cancel.setIconSize(QtC.QSize(24, 24))

        self.horizontalLayout_start_buttons.addWidget(self.pushButton_Cancel)

        self.verticalLayout_21.addLayout(self.horizontalLayout_start_buttons)

        self.frame_progress_bar = QtW.QFrame(self.central_widget)
        self.horizontalLayout_progress_bar = QtW.QHBoxLayout(self.frame_progress_bar)
        self.horizontalLayout_progress_bar.setObjectName("horizontalLayout_progress_bar")
        self.label_Status = QtW.QLabel(self.central_widget)
        self.label_Status.setObjectName("label_Status")
        self.horizontalLayout_progress_bar.addWidget(self.label_Status)

        self.progressBar = QtW.QProgressBar(self.central_widget)
        self.progressBar.setObjectName("progressBar")
        self.progressBar.setStyleSheet(
            f"QProgressBar{'{'}border: 1px solid {WHITE};border-radius: 10px;text-align: center;color: {WHITE};{'}'}\n"
            f"QProgressBar::chunk{'{'}background-color: {LIGHT}; border-radius: 10px;{'}'}"
        )
        self.progressBar.setValue(0)

        self.horizontalLayout_progress_bar.addWidget(self.progressBar)

        self.verticalLayout_gui_structure.addWidget(self.frame_progress_bar)

        self.horizontalLayout_gui_structure.addLayout(self.verticalLayout_21)

        self.horizontalLayout_23.addLayout(self.verticalLayout_gui_structure)

        ghe_tool.setCentralWidget(self.central_widget)
        self.menubar = QtW.QMenuBar(ghe_tool)
        self.menubar.setObjectName("menubar")
        self.menubar.setEnabled(True)
        self.menubar.setGeometry(QtC.QRect(0, 0, 1226, 30))
        self.menubar.setStyleSheet(
            f"QMenuBar::item{'{'}background-color: {DARK};{'}'}\n"
            f"QMenuBar::item:pressed{'{'}background-color: {LIGHT};{'}'}\n"
            f"QMenuBar::item:selected{'{'}background-color: {LIGHT};{'}'}\n"
            f"QToolTip{'{'} color: {WHITE}; background-color: {BLACK}; border: none; {'}'}"
        )
        self.menubar.setNativeMenuBar(True)
        self.menuFile = QtW.QMenu(self.menubar)
        self.menuFile.setObjectName("menuFile")
        self.menuFile.setStyleSheet(
            f"QtG.QAction::icon {'{'} background-color:{LIGHT};selection-background-color: {LIGHT};{'}'}\n"
            f"*{'{'}	background-color: {DARK};{'}'}\n"
            f"*:hover{'{'}background-color: {LIGHT};{'}'}"
        )
        self.menuFile.setTearOffEnabled(False)
        self.menuCalculation = QtW.QMenu(self.menubar)
        self.menuCalculation.setObjectName("menuCalculation")
        self.menuSettings = QtW.QMenu(self.menubar)
        self.menuSettings.setObjectName("menuSettings")
        self.menuLanguage = QtW.QMenu(self.menuSettings)
        self.menuLanguage.setObjectName("menuLanguage")
        self.menuLanguage.setEnabled(True)
        icon35 = QtG.QIcon()
        icon35.addFile(":/icons/icons/Language.svg", QtC.QSize(), QtG.QIcon.Normal, QtG.QIcon.Off)
        icon35.addFile(":/icons/icons/Language_Inv.svg", QtC.QSize(), QtG.QIcon.Active, QtG.QIcon.Off)
        self.menuLanguage.setIcon(icon35)
        self.menuScenario = QtW.QMenu(self.menubar)
        self.menuScenario.setObjectName("menuScenario")
        ghe_tool.setMenuBar(self.menubar)
        self.toolBar = QtW.QToolBar(ghe_tool)
        self.toolBar.setObjectName("toolBar")
        self.toolBar.setStyleSheet(
            f"QAction::icon {'{'} background-color:{LIGHT};selection-background-color: {LIGHT};{'}'}\n"
            f"*{'{'}	background-color: {DARK};{'}'}\n"
            f"*:hover{'{'}background-color: {LIGHT};{'}'}"
        )
        self.toolBar.setMovable(False)
        ghe_tool.addToolBar(QtC.Qt.TopToolBarArea, self.toolBar)
        self.status_bar = StatusBar(ghe_tool)
        self.status_bar.widget.setObjectName("status_bar")
        self.status_bar.widget.setStyleSheet(f"QStatusBar::item{'{'}border:None;{'}'}QStatusBar{'{'}color:{BLACK};background-color: {LIGHT};{'}'}")
        # ghe_tool.setStatusBar(self.horizontalLayout_progress_bar)
        self.verticalLayout_gui_structure.addWidget(self.status_bar.widget)
        self.status_bar_progress_bar = QtW.QStatusBar(ghe_tool)
        #self.status_bar_progress_bar.setObjectName("status_bar")
        #self.status_bar_progress_bar.setStyleSheet(f"QStatusBar::item{'{'}border:None;{'}'}QStatusBar{'{'}color:{BLACK};background-color: {LIGHT};{'}'}")
        ghe_tool.setStatusBar(self.status_bar_progress_bar)

        self.menubar.addAction(self.menuFile.menuAction())
        self.menubar.addAction(self.menuCalculation.menuAction())
        self.menubar.addAction(self.menuScenario.menuAction())
        self.menubar.addAction(self.menuSettings.menuAction())
        self.menuFile.addAction(self.actionNew)
        self.menuFile.addAction(self.actionSave)
        self.menuFile.addAction(self.actionSave_As)
        self.menuFile.addAction(self.actionOpen)
        self.menuCalculation.addAction(self.action_start_multiple)
        self.menuCalculation.addAction(self.action_start_single)
        self.menuSettings.addAction(self.menuLanguage.menuAction())
        self.menuScenario.addAction(self.actionUpdate_Scenario)
        self.menuScenario.addAction(self.actionAdd_Scenario)
        self.menuScenario.addAction(self.actionDelete_scenario)
        self.menuScenario.addAction(self.actionRename_scenario)
        self.toolBar.addAction(self.actionNew)
        self.toolBar.addAction(self.actionSave)
        self.toolBar.addAction(self.actionSave_As)
        self.toolBar.addAction(self.actionOpen)
        self.toolBar.addAction(self.action_start_single)
        self.toolBar.addAction(self.action_start_multiple)
        self.toolBar.addAction(self.actionUpdate_Scenario)
        self.toolBar.addAction(self.actionAdd_Scenario)
        self.toolBar.addAction(self.actionDelete_scenario)
        self.toolBar.addAction(self.actionRename_scenario)

        self.button_rename_scenario.clicked.connect(self.actionRename_scenario.trigger)
        self.pushButton_Cancel.clicked.connect(ghe_tool.close)
        self.pushButton_start_multiple.clicked.connect(self.action_start_multiple.trigger)
        self.pushButton_AddScenario.clicked.connect(self.actionAdd_Scenario.trigger)
        self.pushButton_DeleteScenario.clicked.connect(self.actionDelete_scenario.trigger)
        self.pushButton_SaveScenario.clicked.connect(self.actionUpdate_Scenario.trigger)
        self.list_widget_scenario.itemDoubleClicked.connect(self.actionRename_scenario.trigger)
        self.pushButton_start_single.clicked.connect(self.action_start_single.trigger)

        self.stackedWidget.setCurrentIndex(0)
        QtC.QMetaObject.connectSlotsByName(ghe_tool)

        ghe_tool.setWindowTitle("GHEtool")
        self.actionNew.setText("New")
        # if QT_CONFIG(tooltip)
        self.actionNew.setToolTip("Create new project file")
        # endif // QT_CONFIG(tooltip)
        # if QT_CONFIG(shortcut)
        self.actionNew.setShortcut("Ctrl+N")
        # endif // QT_CONFIG(shortcut)
        self.actionSave.setText("Save")
        # if QT_CONFIG(shortcut)
        self.actionSave.setShortcut("Ctrl+S")
        # endif // QT_CONFIG(shortcut)
        self.actionOpen.setText("Open")
        # if QT_CONFIG(shortcut)
        self.actionOpen.setShortcut("Ctrl+O")
        # endif // QT_CONFIG(shortcut)
        self.action_start_multiple.setText("Calculate all scenarios")
        # if QT_CONFIG(shortcut)
        self.action_start_multiple.setShortcut("Ctrl+R")
        # endif // QT_CONFIG(shortcut)
        self.actionUpdate_Scenario.setText("Update scenario")
        # if QT_CONFIG(shortcut)
        self.actionUpdate_Scenario.setShortcut("Ctrl+Shift+S")
        # endif // QT_CONFIG(shortcut)
        self.actionAdd_Scenario.setText("Add scenario")
        # if QT_CONFIG(shortcut)
        self.actionAdd_Scenario.setShortcut("Ctrl+Shift+A")
        # endif // QT_CONFIG(shortcut)
        self.actionDelete_scenario.setText("Delete scenario")
        # if QT_CONFIG(shortcut)
        self.actionDelete_scenario.setShortcut("Ctrl+Shift+D")
        # endif // QT_CONFIG(shortcut)
        self.actionSave_As.setText("Save As")
        # if QT_CONFIG(shortcut)
        self.actionSave_As.setShortcut("F12")
        # endif // QT_CONFIG(shortcut)
        self.actionRename_scenario.setText("Rename scenario")
        # if QT_CONFIG(shortcut)
        self.actionRename_scenario.setShortcut("Ctrl+Shift+R")
        # endif // QT_CONFIG(shortcut)
        self.action_start_single.setText("Calculate current scenario")
        # if QT_CONFIG(shortcut)
        self.action_start_single.setShortcut("Ctrl+Shift+R")
        # endif // QT_CONFIG(shortcut)
        self.pushButton_SaveScenario.setText("Update scenario")
        self.pushButton_AddScenario.setText("Add scenario")
        self.pushButton_DeleteScenario.setText("Delete scenario")
        self.button_rename_scenario.setText("Rename scenario")

        __sortingEnabled = self.list_widget_scenario.isSortingEnabled()
        self.list_widget_scenario.setSortingEnabled(False)
        ___qlistwidgetitem = self.list_widget_scenario.item(0)
        ___qlistwidgetitem.setText("Scenario: 1")
        self.list_widget_scenario.setSortingEnabled(__sortingEnabled)
        self.label_Status.setText("Progress: ")
        self.pushButton_start_single.setText("Calculate current scenario")
        self.pushButton_start_multiple.setText("Calculate all scenarios")
        self.pushButton_Cancel.setText("Exit")
        self.menuFile.setTitle("File")
        self.menuCalculation.setTitle("Calculation")
        self.menuSettings.setTitle("Settings")
        self.menuLanguage.setTitle("Language")
        self.menuScenario.setTitle("Scenario")
        self.toolBar.setWindowTitle("toolBar")<|MERGE_RESOLUTION|>--- conflicted
+++ resolved
@@ -14,6 +14,14 @@
 from GHEtool.gui.color_definition import BLACK, DARK, GREY, LIGHT, LIGHT_SELECT, WARNING, WHITE, dark_matplotlib, white_matplotlib
 from GHEtool.logger.status_bar_logger import StatusBar
 
+WHITE: str = "rgb(255, 255, 255)"
+LIGHT: str = "rgb(84, 188, 235)"
+LIGHT_SELECT: str = "rgb(42, 126, 179)"
+DARK: str = "rgb(0, 64, 122)"
+GREY: str = "rgb(100, 100, 100)"
+WARNING: str = "rgb(255, 200, 87)"
+BLACK: str = "rgb(0, 0, 0)"
+
 background_color: str = to_rgb(
     array(DARK.replace('rgb(', '').replace(')', '').split(','), dtype=float64) / 255)
 white_color: str = to_rgb(
@@ -39,16 +47,6 @@
     -------
     None
     """
-<<<<<<< HEAD
-    import matplotlib.pyplot as plt
-    plt.rcParams["axes.labelcolor"] = white_matplotlib
-    plt.rcParams["xtick.color"] = white_matplotlib
-    plt.rcParams["ytick.color"] = white_matplotlib
-
-    plt.rc('figure')
-    plt.rc('axes', edgecolor=white_matplotlib)
-    plt.rcParams['figure.facecolor'] = dark_matplotlib
-=======
     fig.set_facecolor(background_color)
     ax.xaxis.label.set_color(white_color)
     ax.yaxis.label.set_color(white_color)
@@ -56,7 +54,6 @@
     ax.tick_params(axis='y', colors=white_color)
     for spine in ax.spines.values():
         spine.set_edgecolor(white_color)
->>>>>>> 0afffc9b
 
 
 class UiGhetool:
