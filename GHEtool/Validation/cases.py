--- conflicted
+++ resolved
@@ -1,148 +1,144 @@
-"""
-This document contains checks to see whether or not adaptations to the code still comply with some specific cases.
-It also shows the difference between the original L2 sizing methode (Peere et al., 2021) and a more general L3 one.
-
-This document contains 4 different cases referring to the paper: Peere, W., Picard, D., Cupeiro Figueroa, I., Boydens, W., and Helsen, L. Validated combined first and last year borefield sizing methodology. In Proceedings of International Building Simulation Conference 2021 (2021). Brugge (Belgium), 1-3 September 2021.
-
-"""
-
-import numpy as np
-import pygfunction as gt
-
-from GHEtool import Borefield, GroundConstantTemperature
-
-# relevant borefield data for the calculations
-data = GroundConstantTemperature(3.5,  # conductivity of the soil (W/mK)
-                                 10)   # Ground temperature at infinity (degrees C)
-
-borefield_gt = gt.boreholes.rectangle_field(10, 12, 6.5, 6.5, 100, 4, 0.075)
-
-
-def load_case(number):
-    """This function returns the values for one of the four cases."""
-
-    if number == 1:
-        # case 1
-        # limited in the first year by cooling
-        monthly_load_heating_percentage = np.array([0.155, 0.148, 0.125, .099, .064, 0., 0., 0., 0.061, 0.087, 0.117, 0.144])
-        monthly_load_cooling_percentage = np.array([0.025, 0.05, 0.05, .05, .075, .1, .2, .2, .1, .075, .05, .025])
-        monthly_load_heating = monthly_load_heating_percentage * 300 * 10 ** 3  # kWh
-        monthly_load_cooling = monthly_load_cooling_percentage * 150 * 10 ** 3  # kWh
-        peak_cooling = np.array([0., 0., 22., 44., 83., 117., 134., 150., 100., 23., 0., 0.])
-        peak_heating = np.zeros(12)
-
-    elif number == 2:
-        # case 2
-        # limited in the last year by cooling
-        monthly_load_heating_percentage = np.array([0.155, 0.148, 0.125, .099, .064, 0., 0., 0., 0.061, 0.087, .117, 0.144])
-        monthly_load_cooling_percentage = np.array([0.025, 0.05, 0.05, .05, .075, .1, .2, .2, .1, .075, .05, .025])
-        monthly_load_heating = monthly_load_heating_percentage * 160 * 10 ** 3  # kWh
-        monthly_load_cooling = monthly_load_cooling_percentage * 240 * 10 ** 3  # kWh
-        peak_cooling = np.array([0., 0, 34., 69., 133., 187., 213., 240., 160., 37., 0., 0.])  # Peak cooling in kW
-        peak_heating = np.array([160., 142, 102., 55., 0., 0., 0., 0., 40.4, 85., 119., 136.])
-
-    elif number == 3:
-        # case 3
-        # limited in the first year by heating
-        monthly_load_heating_percentage = np.array([0.155, 0.148, 0.125, .099, .064, 0., 0., 0., 0.061, 0.087, .117, 0.144])
-        monthly_load_cooling_percentage = np.array([0.025, 0.05, 0.05, .05, .075, .1, .2, .2, .1, .075, .05, .025])
-        monthly_load_heating = monthly_load_heating_percentage * 160 * 10 ** 3  # kWh
-        monthly_load_cooling = monthly_load_cooling_percentage * 240 * 10 ** 3  # kWh
-        peak_cooling = np.zeros(12)
-        peak_heating = np.array([300.0, 266.25, 191.25, 103.125, 0.0, 0.0, 0.0, 0.0, 75.75, 159.375, 223.125, 255.0])
-
-    else:
-        # case 4
-        # limited in the last year by heating
-        monthly_load_heating_percentage = np.array([0.155, 0.148, 0.125, .099, .064, 0., 0., 0., 0.061, 0.087, 0.117, 0.144])
-        monthly_load_cooling_percentage = np.array([0.025, 0.05, 0.05, .05, .075, .1, .2, .2, .1, .075, .05, .025])
-        monthly_load_heating = monthly_load_heating_percentage * 300 * 10 ** 3  # kWh
-        monthly_load_cooling = monthly_load_cooling_percentage * 150 * 10 ** 3  # kWh
-        peak_cooling = np.array([0., 0., 22., 44., 83., 117., 134., 150., 100., 23., 0., 0.])
-        peak_heating = np.array([300., 268., 191., 103., 75., 0., 0., 38., 76., 160., 224., 255.])
-
-    return monthly_load_cooling, monthly_load_heating, peak_cooling, peak_heating
-
-
-def check_cases():
-
-    """
-    This function checks whether the borefield sizing gives the correct (i.e. validated) results for the 4 cases.
-    If not, an assertion error is raised.
-    NOTE: these values differ slightly from the values in the mentioned paper. This is due to the fact that GHEtool uses slightly different precalculated data.
-    """
-
-    correct_answers_L2 = (56.75, 117.23, 66.94, 91.32)
-    correct_answers_L3 = (56.77, 118.74, 66.47, 91.24)
-
-    for i in (1, 2, 3, 4):
-        monthly_load_cooling, monthly_load_heating, peak_cooling, peak_heating = load_case(i)
-
-        borefield = Borefield(simulation_period=20,
-                              peak_heating=peak_heating,
-                              peak_cooling=peak_cooling,
-                              baseload_heating=monthly_load_heating,
-                              baseload_cooling=monthly_load_cooling)
-
-        borefield.set_ground_parameters(data)
-        borefield.set_borefield(borefield_gt)
-        borefield.Rb = 0.2
-
-        # set temperature boundaries
-        borefield.set_max_ground_temperature(16)  # maximum temperature
-        borefield.set_min_ground_temperature(0)  # minimum temperature
-
-        borefield.size(L2_sizing=True)
-        print(f'correct answer L2: {correct_answers_L2[i-1]}; calculated answer L2: {round(borefield.H,2)}; error: '
-              f'{round(abs(1 - borefield.H / correct_answers_L2[i - 1]) * 100, 4)} %')
-        assert np.isclose(borefield.H, correct_answers_L2[i-1], rtol=0.001)
-
-        borefield.size(L3_sizing=True)
-        print(f'correct answer L3: {correct_answers_L3[i - 1]}; calculated answer L3: {round(borefield.H, 2)}; error: '
-              f'{round(abs(1 - borefield.H / correct_answers_L3[i - 1]) * 100, 4)} %')
-        assert np.isclose(borefield.H, correct_answers_L3[i-1], rtol=0.001)
-
-
-def check_custom_datafile():
-    """
-    This function checks whether the borefield sizing gives the correct (i.e. validated) results for the 4 cases given the custom datafile.
-    If not, an assertion error is raised.
-    """
-
-    # create custom datafile
-
-    correct_answers = (56.75, 117.23, 66.94, 91.32)
-
-    custom_field = gt.boreholes.rectangle_field(N_1=12, N_2=10, B_1=6.5, B_2=6.5, H=110., D=4, r_b=0.075)
-
-    for i in (1, 2, 3, 4):
-        monthly_load_cooling, monthly_load_heating, peak_cooling, peak_heating = load_case(i)
-
-        borefield = Borefield(simulation_period=20,
-                              peak_heating=peak_heating,
-                              peak_cooling=peak_cooling,
-                              baseload_heating=monthly_load_heating,
-                              baseload_cooling=monthly_load_cooling)
-
-        borefield.set_ground_parameters(data)
-        borefield.set_borefield(custom_field)
-        borefield.Rb = 0.2
-
-        # set temperature boundaries
-        borefield.set_max_ground_temperature(16)  # maximum temperature
-        borefield.set_min_ground_temperature(0)  # minimum temperature
-
-<<<<<<< HEAD
-        borefield.size(100, L3_sizing=True)
-=======
-        borefield.size()
->>>>>>> 0c6d1320
-        print(f'correct answer: {correct_answers[i-1]}; calculated '
-              f'answer: {round(borefield.H,3)}; error: '
-              f'{round(abs(1-borefield.H/correct_answers[i - 1])*100,4)} %')
-        # assert abs(1-borefield.H/correct_answers[i - 1]) <= 0.002
-
-
-if __name__ == "__main__":   # pragma: no cover
-    # check_cases()  # check different cases
-    check_custom_datafile()  # check if the custom datafile is correct
+"""
+This document contains checks to see whether or not adaptations to the code still comply with some specific cases.
+It also shows the difference between the original L2 sizing methode (Peere et al., 2021) and a more general L3 one.
+
+This document contains 4 different cases referring to the paper: Peere, W., Picard, D., Cupeiro Figueroa, I., Boydens, W., and Helsen, L. Validated combined first and last year borefield sizing methodology. In Proceedings of International Building Simulation Conference 2021 (2021). Brugge (Belgium), 1-3 September 2021.
+
+"""
+
+import numpy as np
+import pygfunction as gt
+
+from GHEtool import Borefield, GroundConstantTemperature
+
+# relevant borefield data for the calculations
+data = GroundConstantTemperature(3.5,  # conductivity of the soil (W/mK)
+                                 10)   # Ground temperature at infinity (degrees C)
+
+borefield_gt = gt.boreholes.rectangle_field(10, 12, 6.5, 6.5, 100, 4, 0.075)
+
+
+def load_case(number):
+    """This function returns the values for one of the four cases."""
+
+    if number == 1:
+        # case 1
+        # limited in the first year by cooling
+        monthly_load_heating_percentage = np.array([0.155, 0.148, 0.125, .099, .064, 0., 0., 0., 0.061, 0.087, 0.117, 0.144])
+        monthly_load_cooling_percentage = np.array([0.025, 0.05, 0.05, .05, .075, .1, .2, .2, .1, .075, .05, .025])
+        monthly_load_heating = monthly_load_heating_percentage * 300 * 10 ** 3  # kWh
+        monthly_load_cooling = monthly_load_cooling_percentage * 150 * 10 ** 3  # kWh
+        peak_cooling = np.array([0., 0., 22., 44., 83., 117., 134., 150., 100., 23., 0., 0.])
+        peak_heating = np.zeros(12)
+
+    elif number == 2:
+        # case 2
+        # limited in the last year by cooling
+        monthly_load_heating_percentage = np.array([0.155, 0.148, 0.125, .099, .064, 0., 0., 0., 0.061, 0.087, .117, 0.144])
+        monthly_load_cooling_percentage = np.array([0.025, 0.05, 0.05, .05, .075, .1, .2, .2, .1, .075, .05, .025])
+        monthly_load_heating = monthly_load_heating_percentage * 160 * 10 ** 3  # kWh
+        monthly_load_cooling = monthly_load_cooling_percentage * 240 * 10 ** 3  # kWh
+        peak_cooling = np.array([0., 0, 34., 69., 133., 187., 213., 240., 160., 37., 0., 0.])  # Peak cooling in kW
+        peak_heating = np.array([160., 142, 102., 55., 0., 0., 0., 0., 40.4, 85., 119., 136.])
+
+    elif number == 3:
+        # case 3
+        # limited in the first year by heating
+        monthly_load_heating_percentage = np.array([0.155, 0.148, 0.125, .099, .064, 0., 0., 0., 0.061, 0.087, .117, 0.144])
+        monthly_load_cooling_percentage = np.array([0.025, 0.05, 0.05, .05, .075, .1, .2, .2, .1, .075, .05, .025])
+        monthly_load_heating = monthly_load_heating_percentage * 160 * 10 ** 3  # kWh
+        monthly_load_cooling = monthly_load_cooling_percentage * 240 * 10 ** 3  # kWh
+        peak_cooling = np.zeros(12)
+        peak_heating = np.array([300.0, 266.25, 191.25, 103.125, 0.0, 0.0, 0.0, 0.0, 75.75, 159.375, 223.125, 255.0])
+
+    else:
+        # case 4
+        # limited in the last year by heating
+        monthly_load_heating_percentage = np.array([0.155, 0.148, 0.125, .099, .064, 0., 0., 0., 0.061, 0.087, 0.117, 0.144])
+        monthly_load_cooling_percentage = np.array([0.025, 0.05, 0.05, .05, .075, .1, .2, .2, .1, .075, .05, .025])
+        monthly_load_heating = monthly_load_heating_percentage * 300 * 10 ** 3  # kWh
+        monthly_load_cooling = monthly_load_cooling_percentage * 150 * 10 ** 3  # kWh
+        peak_cooling = np.array([0., 0., 22., 44., 83., 117., 134., 150., 100., 23., 0., 0.])
+        peak_heating = np.array([300., 268., 191., 103., 75., 0., 0., 38., 76., 160., 224., 255.])
+
+    return monthly_load_cooling, monthly_load_heating, peak_cooling, peak_heating
+
+
+def check_cases():
+
+    """
+    This function checks whether the borefield sizing gives the correct (i.e. validated) results for the 4 cases.
+    If not, an assertion error is raised.
+    NOTE: these values differ slightly from the values in the mentioned paper. This is due to the fact that GHEtool uses slightly different precalculated data.
+    """
+
+    correct_answers_L2 = (56.75, 117.23, 66.94, 91.32)
+    correct_answers_L3 = (56.77, 118.74, 66.47, 91.24)
+
+    for i in (1, 2, 3, 4):
+        monthly_load_cooling, monthly_load_heating, peak_cooling, peak_heating = load_case(i)
+
+        borefield = Borefield(simulation_period=20,
+                              peak_heating=peak_heating,
+                              peak_cooling=peak_cooling,
+                              baseload_heating=monthly_load_heating,
+                              baseload_cooling=monthly_load_cooling)
+
+        borefield.set_ground_parameters(data)
+        borefield.set_borefield(borefield_gt)
+        borefield.Rb = 0.2
+
+        # set temperature boundaries
+        borefield.set_max_ground_temperature(16)  # maximum temperature
+        borefield.set_min_ground_temperature(0)  # minimum temperature
+
+        borefield.size(100, L2_sizing=True)
+        print(f'correct answer L2: {correct_answers_L2[i-1]}; calculated answer L2: {round(borefield.H,2)}; error: '
+              f'{round(abs(1 - borefield.H / correct_answers_L2[i - 1]) * 100, 4)} %')
+        assert np.isclose(borefield.H, correct_answers_L2[i-1], rtol=0.001)
+
+        borefield.size(100, L3_sizing=True)
+        print(f'correct answer L3: {correct_answers_L3[i - 1]}; calculated answer L3: {round(borefield.H, 2)}; error: '
+              f'{round(abs(1 - borefield.H / correct_answers_L3[i - 1]) * 100, 4)} %')
+        assert np.isclose(borefield.H, correct_answers_L3[i-1], rtol=0.001)
+
+
+def check_custom_datafile():
+    """
+    This function checks whether the borefield sizing gives the correct (i.e. validated) results for the 4 cases given the custom datafile.
+    If not, an assertion error is raised.
+    """
+
+    # create custom datafile
+
+    correct_answers = (56.75, 117.23, 66.94, 91.32)
+
+    custom_field = gt.boreholes.rectangle_field(N_1=12, N_2=10, B_1=6.5, B_2=6.5, H=110., D=4, r_b=0.075)
+
+    for i in (1, 2, 3, 4):
+        monthly_load_cooling, monthly_load_heating, peak_cooling, peak_heating = load_case(i)
+
+        borefield = Borefield(simulation_period=20,
+                              peak_heating=peak_heating,
+                              peak_cooling=peak_cooling,
+                              baseload_heating=monthly_load_heating,
+                              baseload_cooling=monthly_load_cooling)
+
+        borefield.set_ground_parameters(data)
+        borefield.set_borefield(custom_field)
+        borefield.Rb = 0.2
+
+        # set temperature boundaries
+        borefield.set_max_ground_temperature(16)  # maximum temperature
+        borefield.set_min_ground_temperature(0)  # minimum temperature
+
+        borefield.size(100, L3_sizing=True)
+        print(f'correct answer: {correct_answers[i-1]}; calculated '
+              f'answer: {round(borefield.H,2)}; error: '
+              f'{round(abs(1-borefield.H/correct_answers[i - 1])*100,4)} %')
+        # assert abs(1-borefield.H/correct_answers[i - 1]) <= 0.002
+
+
+if __name__ == "__main__":   # pragma: no cover
+    # check_cases()  # check different cases
+    check_custom_datafile()  # check if the custom datafile is correct