# GHEtool's Changelog and future developments
All notable changes to this project will be documented in this file including planned future developments.

The format is based on [Keep a Changelog](https://keepachangelog.com/en/1.0.0/).

## [2.1.2] - [expected] feb 2023

### Added
- Coaxial pipes
- Variable temperature sizing (at least in the code version)
- Reimplemented size by length and width

## [2.1.1] - [expected] jan 2023

### Added
- Added NavigationToolbar to figure (issue #55).
<<<<<<< HEAD
- Added different peak lengths for heating and cooling seperately (issue #72).
- Readable saving format for gui (JSON).
- A super class that contains functions relevant for all GHEtool classes.
=======
- Added different peak lengths for heating and cooling separately (issue #72).
- Readable saving format for gui (JSON).
- A super class that contains functions relevant for all GHEtool classes.
- Exe can be installed either locally for one user without admin permission or for all users using admin permission
- Saved files (*.GHEtool) can be loaded from GHEtool by double click

>>>>>>> fa6c7af3

### Changed
- Created a class for the custom g-functions (issue #57).
- Created a class for g-function calculation that stores the previously calculated g-values to speed up the iterative algorithms (issue #57).
- Created a class for sizing_setup to clean up the code.
The speed improvement is over a factor 10 for heavy iterative procedures (like optimise load profile). A full speed improvement report can be found under:
code version > speed improvements > v2.1.1.
- The sizing methods themselves are now faster due to the fact that only the first and last year are calculated (issue #44). For more info, one can check:
code version > speed improvements > v2.1.1.
- Faster loading time of the GUI.
<<<<<<< HEAD
- Further documentation for optimise_load_profile functionality.
=======
- Smaller exe-file size by setting up a virtual environment and using a pyinstall folder instead of a single file.
>>>>>>> fa6c7af3

### Fixed
- The hourly_heating_load_on_the_borefield and hourly_cooling_load_on_the_borefield are now correctly calculated.
- When an hourly temperature profile is plotted after an optimise_load_profile optimisation, the hourly load on the borefield (and not the entire hourly load) is shown.
- Correct conversion from hourly to monthly load (issue #62).
- Problem with np.float16 when using simulation periodes >80 years due to overflow errors.
- Implemented FIFO-class to prevent cycling in iterative sizing.
- A scenario name cannot occur twice in the scenario list.
- Sometimes some gui options were not shown.
- The drag-and-drop behaviour of the scenario list is fixed (issue #80).
<<<<<<< HEAD
- Problems with borehole internals and pipe overlaps.
=======
- The renaming of a scenario was not possible (issue #86).
>>>>>>> fa6c7af3

## [2.1.0] - 2022-11-30

### Added
- Documentation with ReadTheDocs
- GUI Documentation
- Changelog
- New features in the GUI

### Changed
- GUI workflow to be simpler
- precalculated data is removed
- general speed improvements

### Removed
- size by length and width for it is not compatible with the just-in-time calculation of the g-functions.


## [2.0.6] - 2022-10-07

### Added
- new functionalities for g-function calculation (inherited from pygfunction) are implemented

### Changed
- just-in-time calculation of g-functions is included (and will be expanded later)
- custom borefields can be way faster calculated

### Fixed
- Hyperlinks in PyPi should work now
- Sizing by length and width had problems with temperatures below the minimum temperature


## [2.0.5] - 2022-08-31

### Added
- Hourly sizing method (L4) is implemented
- Hourly plotting method
- Volumetric heat capacity is included in the ground data


### Changed 
- Implemented numpy arrays everywhere
- Implemented convolution instead of matrix multiplication
- New implementation for L3 sizing


### Fixed
- No more problems with iteration (L2) and sub 1m depth fields
- Fixed bug in main_functionalities example

### Varia
- New validation document for the effective thermal borehole resistance, comparison with EED

## [2.0.4] - 2022-08-17

### Fixed 
- Final JOSS paper update

## [2.0.3] - 2022-08-12

### Added
- Variable ground temperature
- Sizing with dynamic Rb*

### Fixed 
- General bug fixes

### Changed
- Sizing setup with more streamlined sizing options

## [2.0.2] - 2022-06-12

### Added
- Included a function (and example) on sizing a borefield by length and width

## [2.0.1] - 2022-06-12

### Added
- Included a pytest document to check if package is correctly installed

## [2.0.0] - 2022-04-01

### Added
- GUI
- Borehole thermal resistance (based on the pygfunction package)

### Changed
- More documentation and examples


## [1.0.1] - 2021-12-11

### Changed
- longer simulation period up to 100 years

### Fixed 
- fixed bug in interpolation

[2.1.1]: https://github.com/wouterpeere/GHEtool/compare/v2.1.0...main
[2.1.0]: https://github.com/wouterpeere/GHEtool/compare/v2.0.6...v2.1.0
[2.0.6]: https://github.com/wouterpeere/GHEtool/compare/v2.0.5...v2.0.6
[2.0.5]: https://github.com/wouterpeere/GHEtool/compare/v2.0.4...v2.0.5
[2.0.4]: https://github.com/wouterpeere/GHEtool/compare/v2.0.3...v2.0.4
[2.0.3]: https://github.com/wouterpeere/GHEtool/compare/v2.0.2...v2.0.3
[2.0.2]: https://github.com/wouterpeere/GHEtool/compare/v2.0.1...v2.0.2
[2.0.1]: https://github.com/wouterpeere/GHEtool/compare/v2.0.0...v2.0.1
[2.0.0]: https://github.com/wouterpeere/GHEtool/compare/v1.0.1...v2.0.0
[1.0.1]: https://github.com/wouterpeere/GHEtool/releases/tag/v1.0.1<|MERGE_RESOLUTION|>--- conflicted
+++ resolved
@@ -14,18 +14,12 @@
 
 ### Added
 - Added NavigationToolbar to figure (issue #55).
-<<<<<<< HEAD
-- Added different peak lengths for heating and cooling seperately (issue #72).
-- Readable saving format for gui (JSON).
-- A super class that contains functions relevant for all GHEtool classes.
-=======
 - Added different peak lengths for heating and cooling separately (issue #72).
 - Readable saving format for gui (JSON).
 - A super class that contains functions relevant for all GHEtool classes.
 - Exe can be installed either locally for one user without admin permission or for all users using admin permission
 - Saved files (*.GHEtool) can be loaded from GHEtool by double click
 
->>>>>>> fa6c7af3
 
 ### Changed
 - Created a class for the custom g-functions (issue #57).
@@ -36,11 +30,8 @@
 - The sizing methods themselves are now faster due to the fact that only the first and last year are calculated (issue #44). For more info, one can check:
 code version > speed improvements > v2.1.1.
 - Faster loading time of the GUI.
-<<<<<<< HEAD
 - Further documentation for optimise_load_profile functionality.
-=======
 - Smaller exe-file size by setting up a virtual environment and using a pyinstall folder instead of a single file.
->>>>>>> fa6c7af3
 
 ### Fixed
 - The hourly_heating_load_on_the_borefield and hourly_cooling_load_on_the_borefield are now correctly calculated.
@@ -51,11 +42,8 @@
 - A scenario name cannot occur twice in the scenario list.
 - Sometimes some gui options were not shown.
 - The drag-and-drop behaviour of the scenario list is fixed (issue #80).
-<<<<<<< HEAD
+- The renaming of a scenario was not possible (issue #86).
 - Problems with borehole internals and pipe overlaps.
-=======
-- The renaming of a scenario was not possible (issue #86).
->>>>>>> fa6c7af3
 
 ## [2.1.0] - 2022-11-30
 
